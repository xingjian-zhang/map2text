"""
Source: https://github.com/openai/openai-cookbook/blob/main/examples/api_request_parallel_processor.py

API REQUEST PARALLEL PROCESSOR

Using the OpenAI API to process lots of text quickly takes some care.
If you trickle in a million API requests one by one, they'll take days to complete.
If you flood a million API requests in parallel, they'll exceed the rate limits and fail with errors.
To maximize throughput, parallel requests need to be throttled to stay under rate limits.

This script parallelizes requests to the OpenAI API while throttling to stay under rate limits.

Features:
- Streams requests from file, to avoid running out of memory for giant jobs
- Makes requests concurrently, to maximize throughput
- Throttles request and token usage, to stay under rate limits
- Retries failed requests up to {max_attempts} times, to avoid missing data
- Logs errors, to diagnose problems with requests

Example command to call script:
```
python examples/api_request_parallel_processor.py \
  --requests_filepath examples/data/example_requests_to_parallel_process.jsonl \
  --save_filepath examples/data/example_requests_to_parallel_process_results.jsonl \
  --request_url https://api.openai.com/v1/embeddings \
  --max_requests_per_minute 1500 \
  --max_tokens_per_minute 6250000 \
  --token_encoding_name cl100k_base \
  --max_attempts 5 \
  --logging_level 20
```

Inputs:
- requests_filepath : str
    - path to the file containing the requests to be processed
    - file should be a jsonl file, where each line is a json object with API parameters and an optional metadata field
    - e.g., {"model": "text-embedding-3-small", "input": "embed me", "metadata": {"row_id": 1}}
    - as with all jsonl files, take care that newlines in the content are properly escaped (json.dumps does this automatically)
    - an example file is provided at examples/data/example_requests_to_parallel_process.jsonl
    - the code to generate the example file is appended to the bottom of this script
- save_filepath : str, optional
    - path to the file where the results will be saved
    - file will be a jsonl file, where each line is an array with the original request plus the API response
    - e.g., [{"model": "text-embedding-3-small", "input": "embed me"}, {...}]
    - if omitted, results will be saved to {requests_filename}_results.jsonl
- request_url : str, optional
    - URL of the API endpoint to call
    - if omitted, will default to "https://api.openai.com/v1/embeddings"
- api_key : str, optional
    - API key to use
    - if omitted, the script will attempt to read it from an environment variable {os.getenv("OPENAI_API_KEY")}
- max_requests_per_minute : float, optional
    - target number of requests to make per minute (will make less if limited by tokens)
    - leave headroom by setting this to 50% or 75% of your limit
    - if requests are limiting you, try batching multiple embeddings or completions into one request
    - if omitted, will default to 1,500
- max_tokens_per_minute : float, optional
    - target number of tokens to use per minute (will use less if limited by requests)
    - leave headroom by setting this to 50% or 75% of your limit
    - if omitted, will default to 125,000
- token_encoding_name : str, optional
    - name of the token encoding used, as defined in the `tiktoken` package
    - if omitted, will default to "cl100k_base" (used by `text-embedding-3-small`)
- max_attempts : int, optional
    - number of times to retry a failed request before giving up
    - if omitted, will default to 5
- logging_level : int, optional
    - level of logging to use; higher numbers will log fewer messages
    - 40 = ERROR; will log only when requests fail after all retries
    - 30 = WARNING; will log when requests his rate limits or other errors
    - 20 = INFO; will log when requests start and the status at finish
    - 10 = DEBUG; will log various things as the loop runs to see when they occur
    - if omitted, will default to 20 (INFO).

The script is structured as follows:
    - Imports
    - Define main()
        - Initialize things
        - In main loop:
            - Get next request if one is not already waiting for capacity
            - Update available token & request capacity
            - If enough capacity available, call API
            - The loop pauses if a rate limit error is hit
            - The loop breaks when no tasks remain
    - Define dataclasses
        - StatusTracker (stores script metadata counters; only one instance is created)
        - APIRequest (stores API inputs, outputs, metadata; one method to call API)
    - Define functions
        - api_endpoint_from_url (extracts API endpoint from request URL)
        - append_to_jsonl (writes to results file)
        - num_tokens_consumed_from_request (bigger function to infer token usage from request)
        - task_id_generator_function (yields 0, 1, 2, ...)
    - Run main()
"""

# imports
from typing import Any, Dict, List
import aiohttp  # for making API calls concurrently
import argparse  # for running script from command line
import asyncio  # for running API calls concurrently
import json  # for saving results to a jsonl file
import logging  # for logging rate limit warnings and other messages
import os  # for reading API key
import re  # for matching endpoint from request URL
import numpy as np
import tiktoken  # for counting tokens
import time  # for sleeping after rate limit is hit
from dataclasses import (
    dataclass,
    field,
)  # for storing API inputs, outputs, and metadata


async def process_api_requests_from_file(
    requests_filepath: str,
    save_filepath: str,
    request_url: str,
    api_key: str,
    max_requests_per_minute: float,
    max_tokens_per_minute: float,
    token_encoding_name: str,
    max_attempts: int,
    logging_level: int,
):
    """Processes API requests in parallel, throttling to stay under rate limits."""
    # constants
    seconds_to_pause_after_rate_limit_error = 15
    seconds_to_sleep_each_loop = 0.05

    # initialize logging if not already initialized
    if not logging.getLogger().hasHandlers():
        logging.basicConfig(level=logging_level)
    logging.debug(f"Logging initialized at level {logging_level}")

    # Remove the save file if it already exists
    if os.path.exists(save_filepath):
        os.remove(save_filepath)
        logging.info(f"Removed existing save file {save_filepath}")

    # infer API endpoint and construct request header
    api_endpoint = api_endpoint_from_url(request_url)
    request_header = {"Authorization": f"Bearer {api_key}"}
    # use api-key header for Azure deployments
    if "/deployments" in request_url:
        request_header = {"api-key": f"{api_key}"}

    # initialize trackers
    queue_of_requests_to_retry = asyncio.Queue()
    task_id_generator = (
        task_id_generator_function()
    )  # generates integer IDs of 0, 1, 2, ...
    status_tracker = (
        StatusTracker()
    )  # single instance to track a collection of variables
    next_request = None  # variable to hold the next request to call

    # initialize available capacity counts
    available_request_capacity = max_requests_per_minute
    available_token_capacity = max_tokens_per_minute
    last_update_time = time.time()

    # initialize flags
    file_not_finished = True  # after file is empty, we'll skip reading it
    logging.debug("Initialization complete.")

    # initialize file reading
    with open(requests_filepath) as file:
        # `requests` will provide requests one at a time
        requests = file.__iter__()
        logging.debug("File opened. Entering main loop")
<<<<<<< HEAD
        async with aiohttp.ClientSession(trust_env=True) as session:  # Initialize ClientSession here
=======
        async with aiohttp.ClientSession(
            trust_env=True
        ) as session:  # Initialize ClientSession here
>>>>>>> 318256f9
            while True:
                # get next request (if one is not already waiting for capacity)
                if next_request is None:
                    if not queue_of_requests_to_retry.empty():
                        next_request = queue_of_requests_to_retry.get_nowait()
                        logging.debug(
                            f"Retrying request {next_request.task_id}: {next_request}"
                        )
                    elif file_not_finished:
                        try:
                            # get new request
                            request_json = json.loads(next(requests))
                            next_request = APIRequest(
                                task_id=next(task_id_generator),
                                request_json=request_json,
                                token_consumption=num_tokens_consumed_from_request(
                                    request_json, api_endpoint, token_encoding_name
                                ),
                                attempts_left=max_attempts,
                                metadata=request_json.pop("metadata", None),
                            )
                            status_tracker.num_tasks_started += 1
                            status_tracker.num_tasks_in_progress += 1
                            logging.debug(
                                f"Reading request {next_request.task_id}: {next_request}"
                            )
                        except StopIteration:
                            # if file runs out, set flag to stop reading it
                            logging.debug("Read file exhausted")
                            file_not_finished = False

                # update available capacity
                current_time = time.time()
                seconds_since_update = current_time - last_update_time
                available_request_capacity = min(
                    available_request_capacity
                    + max_requests_per_minute * seconds_since_update / 60.0,
                    max_requests_per_minute,
                )
                available_token_capacity = min(
                    available_token_capacity
                    + max_tokens_per_minute * seconds_since_update / 60.0,
                    max_tokens_per_minute,
                )
                last_update_time = current_time

                # if enough capacity available, call API
                if next_request:
                    next_request_tokens = next_request.token_consumption
                    if (
                        available_request_capacity >= 1
                        and available_token_capacity >= next_request_tokens
                    ):
                        # update counters
                        available_request_capacity -= 1
                        available_token_capacity -= next_request_tokens
                        next_request.attempts_left -= 1

                        # call API
                        asyncio.create_task(
                            next_request.call_api(
                                session=session,
                                request_url=request_url,
                                request_header=request_header,
                                retry_queue=queue_of_requests_to_retry,
                                save_filepath=save_filepath,
                                status_tracker=status_tracker,
                            )
                        )
                        next_request = None  # reset next_request to empty

                # if all tasks are finished, break
                if status_tracker.num_tasks_in_progress == 0:
                    break

                # main loop sleeps briefly so concurrent tasks can run
                await asyncio.sleep(seconds_to_sleep_each_loop)

                # if a rate limit error was hit recently, pause to cool down
                seconds_since_rate_limit_error = (
                    time.time() - status_tracker.time_of_last_rate_limit_error
                )
                if (
                    seconds_since_rate_limit_error
                    < seconds_to_pause_after_rate_limit_error
                ):
                    remaining_seconds_to_pause = (
                        seconds_to_pause_after_rate_limit_error
                        - seconds_since_rate_limit_error
                    )
                    await asyncio.sleep(remaining_seconds_to_pause)
                    # ^e.g., if pause is 15 seconds and final limit was hit 5 seconds ago
                    logging.warn(
                        f"Pausing to cool down until {time.ctime(status_tracker.time_of_last_rate_limit_error + seconds_to_pause_after_rate_limit_error)}"
                    )

        # after finishing, log final status
        logging.info(
            f"""Parallel processing complete. Results saved to {save_filepath}"""
        )
        if status_tracker.num_tasks_failed > 0:
            logging.warning(
                f"{status_tracker.num_tasks_failed} / {status_tracker.num_tasks_started} requests failed. Errors logged to {save_filepath}."
            )
        if status_tracker.num_rate_limit_errors > 0:
            logging.warning(
                f"{status_tracker.num_rate_limit_errors} rate limit errors received. Consider running at a lower rate."
            )


# dataclasses


@dataclass
class StatusTracker:
    """Stores metadata about the script's progress. Only one instance is created."""

    num_tasks_started: int = 0
    num_tasks_in_progress: int = 0  # script ends when this reaches 0
    num_tasks_succeeded: int = 0
    num_tasks_failed: int = 0
    num_rate_limit_errors: int = 0
    num_api_errors: int = 0  # excluding rate limit errors, counted above
    num_other_errors: int = 0
    time_of_last_rate_limit_error: int = 0  # used to cool off after hitting rate limits


@dataclass
class APIRequest:
    """Stores an API request's inputs, outputs, and other metadata. Contains a method to make an API call."""

    task_id: int
    request_json: dict
    token_consumption: int
    attempts_left: int
    metadata: dict
    result: list = field(default_factory=list)

    async def call_api(
        self,
        session: aiohttp.ClientSession,
        request_url: str,
        request_header: dict,
        retry_queue: asyncio.Queue,
        save_filepath: str,
        status_tracker: StatusTracker,
    ):
        """Calls the OpenAI API and saves results."""
        logging.info(f"Starting request #{self.task_id}")
        error = None
        try:
            async with session.post(
                url=request_url, headers=request_header, json=self.request_json
            ) as response:
                response = await response.json()
            if "error" in response:
                logging.warning(
                    f"Request {self.task_id} failed with error {response['error']}"
                )
                status_tracker.num_api_errors += 1
                error = response
                if "rate limit" in response["error"].get("message", "").lower():
                    status_tracker.time_of_last_rate_limit_error = time.time()
                    status_tracker.num_rate_limit_errors += 1
                    status_tracker.num_api_errors -= (
                        1  # rate limit errors are counted separately
                    )

        except Exception as e:  # catching naked exceptions is bad practice, but in this case we'll log & save them
            logging.warning(f"Request {self.task_id} failed with Exception {e}")
            status_tracker.num_other_errors += 1
            error = e
        if error:
            self.result.append(error)
            if self.attempts_left:
                retry_queue.put_nowait(self)
            else:
                logging.error(
                    f"Request {self.request_json} failed after all attempts. Saving errors: {self.result}"
                )
                data = (
                    [self.request_json, [str(e) for e in self.result], self.metadata]
                    if self.metadata
                    else [self.request_json, [str(e) for e in self.result]]
                )
                append_to_jsonl(data, save_filepath)
                status_tracker.num_tasks_in_progress -= 1
                status_tracker.num_tasks_failed += 1
        else:
            data = (
                [self.request_json, response, self.metadata]
                if self.metadata
                else [self.request_json, response]
            )
            append_to_jsonl(data, save_filepath)
            status_tracker.num_tasks_in_progress -= 1
            status_tracker.num_tasks_succeeded += 1
            logging.debug(f"Request {self.task_id} saved to {save_filepath}")


# functions


def api_endpoint_from_url(request_url):
    """Extract the API endpoint from the request URL."""
    match = re.search("^https://[^/]+/v\\d+/(.+)$", request_url)
    if match is None:
        # for Azure OpenAI deployment urls
        match = re.search(
            r"^https://[^/]+/openai/deployments/[^/]+/(.+?)(\?|$)", request_url
        )
    return match[1]


def append_to_jsonl(data, filename: str) -> None:
    """Append a json payload to the end of a jsonl file."""
    json_string = json.dumps(data)
    with open(filename, "a") as f:
        f.write(json_string + "\n")


def num_tokens_consumed_from_request(
    request_json: dict,
    api_endpoint: str,
    token_encoding_name: str,
):
    """Count the number of tokens in the request. Only supports completion and embedding requests."""
    encoding = tiktoken.get_encoding(token_encoding_name)
    # if completions request, tokens = prompt + n * max_tokens
    if api_endpoint.endswith("completions"):
        max_tokens = request_json.get("max_tokens", 15)
        n = request_json.get("n", 1)
        completion_tokens = n * max_tokens

        # chat completions
        if api_endpoint.startswith("chat/"):
            num_tokens = 0
            for message in request_json["messages"]:
                num_tokens += 4  # every message follows <im_start>{role/name}\n{content}<im_end>\n
                for key, value in message.items():
                    num_tokens += len(encoding.encode(value))
                    if key == "name":  # if there's a name, the role is omitted
                        num_tokens -= 1  # role is always required and always 1 token
            num_tokens += 2  # every reply is primed with <im_start>assistant
            return num_tokens + completion_tokens
        # normal completions
        else:
            prompt = request_json["prompt"]
            if isinstance(prompt, str):  # single prompt
                prompt_tokens = len(encoding.encode(prompt))
                num_tokens = prompt_tokens + completion_tokens
                return num_tokens
            elif isinstance(prompt, list):  # multiple prompts
                prompt_tokens = sum([len(encoding.encode(p)) for p in prompt])
                num_tokens = prompt_tokens + completion_tokens * len(prompt)
                return num_tokens
            else:
                raise TypeError(
                    'Expecting either string or list of strings for "prompt" field in completion request'
                )
    # if embeddings request, tokens = input tokens
    elif api_endpoint == "embeddings":
        input = request_json["input"]
        if isinstance(input, str):  # single input
            num_tokens = len(encoding.encode(input))
            return num_tokens
        elif isinstance(input, list):  # multiple inputs
            num_tokens = sum([len(encoding.encode(i)) for i in input])
            return num_tokens
        else:
            raise TypeError(
                'Expecting either string or list of strings for "inputs" field in embedding request'
            )
    # more logic needed to support other API calls (e.g., edits, inserts, DALL-E)
    else:
        raise NotImplementedError(
            f'API endpoint "{api_endpoint}" not implemented in this script'
        )


def task_id_generator_function():
    """Generate integers 0, 1, 2, and so on."""
    task_id = 0
    while True:
        yield task_id
        task_id += 1


def process_embedding_requests(
    model_name: str,
    data: List[str],
    parameters: Dict[str, Any] = None,
    **kwargs,
) -> np.ndarray:
    if parameters is None:
        parameters = {}
    if model_name == "text-embedding-ada-002":
        # Write data into a temporary jsonl files
        os.makedirs("tmp", exist_ok=True)
        requests_filepath = "tmp/embedding-requests.jsonl"
        save_filepath = "tmp/text-embedding-ada-002-embeddings.jsonl"
        with open(requests_filepath, "w") as f:
            for i, text in enumerate(data):
                f.write(
                    json.dumps(
                        {
                            "model": "text-embedding-ada-002",
                            "input": text,
                            "metadata": {"id": i},
<<<<<<< HEAD
                            **parameters
=======
                            **parameters,
>>>>>>> 318256f9
                        }
                    )
                    + "\n"
                )
        # Send requests to the API
        loop = asyncio.get_event_loop()
        loop.run_until_complete(
            process_api_requests_from_file(
                requests_filepath=requests_filepath,
                save_filepath=save_filepath,
                **kwargs,
            )
        )
        # Read the embeddings and note the order
        id2embedding = {}
        with open(save_filepath, "r") as f:
            for line in f:
                response = json.loads(line)
                embedding = response[1]["data"][0]["embedding"]
                idx = response[-1]["id"]
                id2embedding[idx] = embedding
        assert len(data) == len(id2embedding), f"{len(data)} != {len(id2embedding)}"
        embeddings = np.array([id2embedding[i] for i in range(len(data))])
    else:
        raise ValueError(f"Model {model_name} not supported.")

    return embeddings


def process_chat_requests(
    model_name: str,
    messages: List[List[Dict[str, str]]],
    parameters: Dict[str, Any] = None,
    **kwargs,
) -> List[str]:
    if parameters is None:
        parameters = {}
    if model_name in {"gpt-35-turbo", "gpt-4"}:
        # Write data into a temporary jsonl files
        os.makedirs("tmp", exist_ok=True)
        requests_filepath = "tmp/chat-requests.jsonl"
        save_filepath = f"tmp/{model_name}-chats.jsonl"
        with open(requests_filepath, "w") as f:
            for i, message in enumerate(messages):
                f.write(
                    json.dumps(
                        {
                            "model": model_name,
                            "messages": message,
                            "metadata": {"id": i},
<<<<<<< HEAD
                            **parameters
=======
                            **parameters,
>>>>>>> 318256f9
                        }
                    )
                    + "\n"
                )
        # Send requests to the API
        loop = asyncio.get_event_loop()
        loop.run_until_complete(
            process_api_requests_from_file(
                requests_filepath=requests_filepath,
                save_filepath=save_filepath,
                **kwargs,
            )
        )
        # Read the chat responses and note the order
        id2chat = {}
        with open(save_filepath, "r") as f:
            for line in f:
                response = json.loads(line)
                chat = response[1]["choices"][0]["message"]["content"]
                idx = response[-1]["id"]
                id2chat[idx] = chat
        assert len(messages) == len(id2chat), f"{len(messages)} != {len(id2chat)}"
        chats = [id2chat[i] for i in range(len(messages))]
    else:
        raise ValueError(f"Model {model_name} not supported.")

    return chats


# run script

if __name__ == "__main__":
    # parse command line arguments
    parser = argparse.ArgumentParser()
    parser.add_argument("--requests_filepath")
    parser.add_argument("--save_filepath", default=None)
    parser.add_argument(
        "--request_url",
        default="https://embedding-api.openai.azure.com/openai/deployments/"
        "text-embedding-api/embeddings?api-version=2023-12-01-preview",
    )
    parser.add_argument("--api_key", default=os.getenv("AZURE_OPENAI_KEY"))
    parser.add_argument("--max_requests_per_minute", type=int, default=3_000 * 0.5)
    parser.add_argument("--max_tokens_per_minute", type=int, default=240_000 * 0.5)
    parser.add_argument("--token_encoding_name", default="cl100k_base")
    parser.add_argument("--max_attempts", type=int, default=5)
    parser.add_argument("--logging_level", default=logging.INFO)
    args = parser.parse_args()

    if args.save_filepath is None:
        args.save_filepath = args.requests_filepath.replace(".jsonl", "_results.jsonl")

    # run script
    asyncio.run(
        process_api_requests_from_file(
            requests_filepath=args.requests_filepath,
            save_filepath=args.save_filepath,
            request_url=args.request_url,
            api_key=args.api_key,
            max_requests_per_minute=float(args.max_requests_per_minute),
            max_tokens_per_minute=float(args.max_tokens_per_minute),
            token_encoding_name=args.token_encoding_name,
            max_attempts=int(args.max_attempts),
            logging_level=int(args.logging_level),
        )
    )
"""
APPENDIX

The example requests file at openai-cookbook/examples/data/example_requests_to_parallel_process.jsonl contains 10,000 requests to text-embedding-3-small.

It was generated with the following code:

```python
import json

filename = "data/example_requests_to_parallel_process.jsonl"
n_requests = 10_000
jobs = [{"model": "text-embedding-3-small", "input": str(x) + "\n"} for x in range(n_requests)]
with open(filename, "w") as f:
    for job in jobs:
        json_string = json.dumps(job)
        f.write(json_string + "\n")
```

As with all jsonl files, take care that newlines in the content are properly escaped (json.dumps does this automatically).
"""<|MERGE_RESOLUTION|>--- conflicted
+++ resolved
@@ -168,13 +168,9 @@
         # `requests` will provide requests one at a time
         requests = file.__iter__()
         logging.debug("File opened. Entering main loop")
-<<<<<<< HEAD
-        async with aiohttp.ClientSession(trust_env=True) as session:  # Initialize ClientSession here
-=======
         async with aiohttp.ClientSession(
             trust_env=True
         ) as session:  # Initialize ClientSession here
->>>>>>> 318256f9
             while True:
                 # get next request (if one is not already waiting for capacity)
                 if next_request is None:
@@ -484,11 +480,7 @@
                             "model": "text-embedding-ada-002",
                             "input": text,
                             "metadata": {"id": i},
-<<<<<<< HEAD
-                            **parameters
-=======
                             **parameters,
->>>>>>> 318256f9
                         }
                     )
                     + "\n"
@@ -539,11 +531,7 @@
                             "model": model_name,
                             "messages": message,
                             "metadata": {"id": i},
-<<<<<<< HEAD
-                            **parameters
-=======
                             **parameters,
->>>>>>> 318256f9
                         }
                     )
                     + "\n"
